name: Paidiverpy
channels:
  - conda-forge
  - defaults
dependencies:
  - python>=3.10
  - numpy=2.0.1
  - pandas=2.2.2
  - pathlib=1.0.1
  - pillow=10.4.0
  - scikit-image=0.24.0
  - scipy=1.14.0
  - tqdm=4.66.5
  - pyyaml=6.0.2
  - openpyxl=3.1.5
  - shapely=2.0.5
  - geopy=2.2.0
  - graphviz=12.0.0
  - geopandas=1.0.1
  - exempi=2.4.3
  - unzip=6.0
  - libgl
  - libegl
  - libopengl
  - ipython
  - ipykernel
  - pip
  - setuptools>=42
  - wheel
  - pytest>=7.2.0

  - pip:
<<<<<<< HEAD
    - opencv-python>=4.10.0.84
    - mariqt>=0.6.12
=======
    - opencv-python-headless>=4.10.0.84
    - mariqt>=0.6.12
    - ipython
>>>>>>> 81c9a12d
<|MERGE_RESOLUTION|>--- conflicted
+++ resolved
@@ -30,11 +30,6 @@
   - pytest>=7.2.0
 
   - pip:
-<<<<<<< HEAD
     - opencv-python>=4.10.0.84
     - mariqt>=0.6.12
-=======
-    - opencv-python-headless>=4.10.0.84
-    - mariqt>=0.6.12
     - ipython
->>>>>>> 81c9a12d
