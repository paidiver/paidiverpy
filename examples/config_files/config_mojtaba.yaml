general:
  input_path: '/mnt/code/code/noc/paidiver/paidiverpy/examples/data/mojtaba/'
  output_path: '/mnt/code/code/noc/paidiver/paidiverpy/examles/data/'
  catalog_path: '/mnt/code/code/noc/paidiver/paidiverpy/examples/catalog/catalog_mojtaba.csv'
  catalog_type: 'CSV' # choose between IFDO, CSV, SQL, etc
  # file_name_pattern: '*0000*'
  image_type: 'BMP' # choose between BMP, RAW, PNG, JPEG, TIFF, etc
  sampling:
    - mode: 'percent'
      params:
        value: 0.9
  convert:
    - mode: 'bits'
      params:
        output_bits: 8
        autoscale: True

steps:
#  - color:
#      name: 'edge_detection'
#      mode: 'edge_detection'
#      method: 'scharr'
#      object_type: "isolated"
#      object_selection: 'Largest Area'
#      blur_radius: 3
#      threeshold: [2.5 3.0]
#      deconv: True
#      deconv_method: 'LR'
#      deconv_iter: 7
#      deconv_mask_weight: 0.5
#      estimate_sharpness: True
#      small_float_val: 0.0001

#  - color:
#      name: 'contrast_adjustment'
#      mode: 'contrast_adjustment'
#      method: 'gamma' # choose between clahe (Contrast Limited Adaptive Histogram Equalization (CLAHE)) or gamma
#      kernel_size: None # [x, y] or None By default, ``kernel_size`` is 1/8 of ``image`` height by 1/8 of its width.
#      clip_limit: 0.01 # Clipping limit, normalized between 0 and 1 (higher values give more contrast).
#      gamma_value: 0.8 # For greater than 1, image will be darker, For less than 1, image will be brighter.

#  - color:
#      name: 'illumination_correction'
#      mode: 'illumination_correction'
#      method: 'rolling' # choose between rolling (rolling bar algorithm)
#      radius: 100 # default=100, Radius of a ball-shaped kernel to be rolled/translated in the image.

  - color:
<<<<<<< HEAD
      name: 'deblur'
      mode: 'deblur'
      params:
        method: 'wiener' # choose between wiener or
        psf_type: 'gaussian' # choose between gaussian (used to model out-of-focus blur) or motion (linear motion blur)
        sigma: 1 # estimated sigma for the Gaussian (1 to 3 — for slight blur, 3 to 5 — for moderate blurring, and  5 to 10+ — for strong blur)
                # or estimated length of motion blur (5 to 10 pixels — where slight movement, 10 to 20 pixels — Moderate camera shake, and 20 to 50+ pixels — Significant motion blur)
        angle: 45 #the dimensions of the PSF

  # - color:
  #     name: 'edge_detection'
  #     mode: 'edge_detection'
  #     params:
  #       method: 'scharr'
  #       object_type: "isolated"
  #       object_selection: 'Largest Area'
  #       blur_radius: 3
  #       threshold: [2.5 3.0]
  #       deconv: True
  #       deconv_method: 'LR'
  #       deconv_iter: 7
  #       deconv_mask_weight: 0.5
  #       estimate_sharpness: True
  #       small_float_val: 0.0001
=======
      name: 'edge_detection'
      mode: 'edge_detection'
      params:
        method: 'scharr'
        object_type: "isolated"
        object_selection: 'Largest Area'
        blur_radius: 3
        threshold: [2.5 3.0]
        deconv: True
        deconv_method: 'LR'
        deconv_iter: 7
        deconv_mask_weight: 0.5
        estimate_sharpness: True
        small_float_val: 0.0001
>>>>>>> fd51b34a

  # - color:
  #     name: 'sharpen'
  #     mode: 'sharpen'
  #     limits: [2.0, 2.0]<|MERGE_RESOLUTION|>--- conflicted
+++ resolved
@@ -46,7 +46,6 @@
 #      radius: 100 # default=100, Radius of a ball-shaped kernel to be rolled/translated in the image.
 
   - color:
-<<<<<<< HEAD
       name: 'deblur'
       mode: 'deblur'
       params:
@@ -56,22 +55,7 @@
                 # or estimated length of motion blur (5 to 10 pixels — where slight movement, 10 to 20 pixels — Moderate camera shake, and 20 to 50+ pixels — Significant motion blur)
         angle: 45 #the dimensions of the PSF
 
-  # - color:
-  #     name: 'edge_detection'
-  #     mode: 'edge_detection'
-  #     params:
-  #       method: 'scharr'
-  #       object_type: "isolated"
-  #       object_selection: 'Largest Area'
-  #       blur_radius: 3
-  #       threshold: [2.5 3.0]
-  #       deconv: True
-  #       deconv_method: 'LR'
-  #       deconv_iter: 7
-  #       deconv_mask_weight: 0.5
-  #       estimate_sharpness: True
-  #       small_float_val: 0.0001
-=======
+  - color:
       name: 'edge_detection'
       mode: 'edge_detection'
       params:
@@ -86,7 +70,6 @@
         deconv_mask_weight: 0.5
         estimate_sharpness: True
         small_float_val: 0.0001
->>>>>>> fd51b34a
 
   # - color:
   #     name: 'sharpen'
